'use strict';

import * as monaco from 'monaco-editor/esm/vs/editor/editor.api'
import {} from './scala.js'
import {} from './theme.js'
import { LaTeXEditor } from './latex_editor.js'
import { UIEvent, UIEventTarget } from './ui_event.js'
import { FakeSelect } from './fake_select.js'
import { Cell, TextCell, CodeCell, BeforeCellRunEvent } from "./cell.js"
import { tag, para, span, button, iconButton, div, table, h2, h3, h4, textbox, dropdown } from './tags.js'
import { TaskStatus } from './messages.js';
import * as messages from './messages.js'
import { CompileErrors, Output, RuntimeError, ClearResults, ResultValue } from './result.js'
import { prefs } from './prefs.js'
import { ToolbarUI } from "./toolbar";
import match from "./match.js";

document.execCommand("defaultParagraphSeparator", false, "p");
document.execCommand("styleWithCSS", false, false);

export class MainToolbar extends EventTarget {
    constructor(el) {
        super();
        this.element = el;
        el.addEventListener('mousedown', (evt) => evt.preventDefault());
    }
}

export class KernelSymbolsUI {
    constructor() {
        this.el = div(['kernel-symbols'], [
            h3([], ['Symbols']),
            this.tableEl = table(['kernel-symbols-table'], {
                header: ['Name', 'Type', 'Value'],
                classes: ['name', 'type', 'value'],
                rowHeading: true,
                addToTop: true
            })
        ]);
    }

    setSymbolInfo(name, type, value) {
        const existing = this.tableEl.findRowsBy(row => row.name === name);
        if (existing.length) {
            existing.forEach(tr => {
                if (value === '') {
                    tr.querySelector('.type').colSpan = '2';
                    const v = tr.querySelector('.value');
                    if (v)
                        tr.removeChild(v);
                    tr.updateValues({type: span([], type).attr('title', type)});
                } else {
                    tr.querySelector('.type').colSpan = '1';
                    const v = tr.querySelector('.value');
                    if (!v) {
                        tr.appendChild(tr.propCells.value);
                    }
                    tr.updateValues({type: span([], type).attr('title', type), value: span([], value).attr('title', value)})

                }

            });
        } else {
            const tr = this.tableEl.addRow({name: name, type: span([], type).attr('title', type), value: span([], value).attr('title', value)});
            if (value === '') {
                tr.querySelector('.type').colSpan = '2';
                const v = tr.querySelector('.value');
                if (v)
                    tr.removeChild(v)
            }
        }
    }

    removeSymbol(name) {
        const existing = this.tableEl.findRowsBy(row => row.name === name);
        if (existing.length) {
            existing.forEach(tr => tr.parentNode.removeChild(tr));
        }
    }
}

export class KernelTasksUI {
    constructor() {
        this.el = div(['kernel-tasks'], [
            h3([], ['Tasks']),
            this.taskContainer = div(['task-container'], [])
        ]);
        this.tasks = {};
    }

    addTask(id, label, detail, status, progress) {
        const taskEl = div(['task', (Object.keys(TaskStatus)[status] || 'unknown').toLowerCase()], [
            h4([], [label]),
            div(['detail'], [detail]),
            div(['progress'], [div(['progress-bar'], [])])
        ]);

        taskEl.labelText = label;
        taskEl.detailText = detail;
        taskEl.status = status;

        KernelTasksUI.setProgress(taskEl, progress);

        let before = this.taskContainer.firstChild;
        while (before && before.status <= status) {
            before = before.nextSibling;
        }

        this.taskContainer.insertBefore(taskEl, before);

        this.tasks[id] = taskEl;
    }

    static setProgress(el, progress) {
        const progressBar = el.querySelector('.progress-bar');
        progressBar.style.width = (progress * 100 / 255).toFixed(0) + "%";
    }

    taskStatus(id) {
        const task = this.tasks[id];
        return task && task.status;
    }

    updateTask(id, label, detail, status, progress) {
        if (!this.tasks[id]) {
            if (status > TaskStatus.Complete) {
                this.addTask(id, label, detail, status, progress);
            }
        } else {
            const task = this.tasks[id];
            if (task.labelText !== label) {
                const heading = task.querySelector('h4');
                heading.innerHTML = '';
                heading.appendChild(document.createTextNode(label));
                task.labelText = label;
            }
            if (task.detailText !== detail && typeof(detail) === "string") {
                const detailEl = task.querySelector('.detail');
                detailEl.innerHTML = '';
                detailEl.appendChild(document.createTextNode(detail));
                task.detailText = detail;
            }

            const statusClass = (Object.keys(TaskStatus)[status] || 'unknown').toLowerCase();
            if (!task.classList.contains(statusClass)) {
                task.className = 'task';
                task.classList.add(statusClass);
                if (statusClass === "complete") {
                    setTimeout(() => { if (task.parentNode) task.parentNode.removeChild(task); delete this.tasks[id]; }, 100);
                }
            }
            task.status = status;
            KernelTasksUI.setProgress(task, progress);
        }
    }
}

// TODO: should we remember collapsed state across sessions?
export class KernelInfoUI {
    constructor() {
        this.el = div(['kernel-info'], [
            this.toggleEl = h3(['toggle'], ['...']).click(evt => this.toggleCollapse()),
            h3(['title'], ['Info']),
            this.infoEl = div(['info-container'], []),
        ]);
        this.info = new Map();

        this.toggleVisibility();
    }

    toggleCollapse() {
        if (this.toggleEl.classList.contains('collapsed')) {
            this.toggleEl.classList.remove('collapsed')
            this.infoEl.style.display = null;
            this.el.querySelector(".title").style.display = null;
        } else {
            this.toggleEl.classList.add('collapsed')
            this.infoEl.style.display = "none";
            this.el.querySelector(".title").style.display = "none";
        }
    }

    updateInfo(content) {
        for (const [key, val] of Object.entries(content)) {
            if (val.size === 0) { // empty val is a proxy for removing key
                this.removeInfo(key);
            } else {
                this.addInfo(key, val);
            }
        }
    }

    addInfo(key, value) {
        this.info.set(key, value);
        this.toggleVisibility()
    }

    removeInfo(key) {
        this.info.delete(key);
        this.toggleVisibility()
    }

    toggleVisibility() {
        if (this.info.size === 0) {
            this.el.style.display = "none";
        } else {
            this.renderInfo();
            this.el.style.display = "block";
        }
    }

    renderInfo() {
        this.infoEl.innerHTML = "";
        for (const [k, v] of this.info) {
            const val = div(['info-value'], []);
            val.innerHTML = v;
            const el = div(['info-item'], [
                div(['info-key'], [k]),
                val
            ]);
            this.infoEl.appendChild(el);
        }
    }
}

export class SplitView {
    constructor(id, left, center, right) {
        this.left = left;
        this.center = center;
        this.right = right;
        let classes = [id];
        let children = [];
        this.templates = {};
        this.areas = [];


        if (left) {
            const prefId = `${id}.leftSize`;
            classes.push('l');
            children.push(left.el);
            left.el.style.gridArea = 'left';
            let leftDragger = div(['drag-handle'], [div(['inner'], [])])
                .attr('draggable', 'true');
            children.push(leftDragger);

            leftDragger.addEventListener('dragstart', (evt) => {
                leftDragger.initialX = evt.clientX;
                leftDragger.initialWidth = left.el.offsetWidth;
            });

            leftDragger.addEventListener('drag', (evt) => {
                evt.preventDefault();
                if (evt.clientX) {
                    this.templates.left = (leftDragger.initialWidth + (evt.clientX - leftDragger.initialX )) + "px";
                    this.layout();
                }
            });

            leftDragger.addEventListener('dragend', (evt) => {
                prefs.set(prefId, this.templates.left);
                window.dispatchEvent(new CustomEvent('resize', {}));
            });

            leftDragger.style.gridArea = 'leftdrag';

            this.templates.left = prefs.get(prefId) || '300px';
            this.templates.leftdrag = '1px';
            this.areas.push('left');
            this.areas.push('leftdrag')
        }
        if (center) {
            classes.push('c');
            children.push(center.el);
            this.templates.center = 'auto';
            this.areas.push('center');
        }
        if (right) {
            const prefId = `${id}.rightSize`;
            classes.push('r');

            let rightDragger = div(['drag-handle'], [div(['inner'], [])])
                .attr('draggable', 'true');
            rightDragger.style.gridArea = 'rightdrag';

            rightDragger.addEventListener('dragstart', (evt) => {
                rightDragger.initialX = evt.clientX;
                rightDragger.initialWidth = right.el.offsetWidth;
            });

            rightDragger.addEventListener('drag', (evt) => {
                evt.preventDefault();
                if (evt.clientX) {
                    this.templates.right = (rightDragger.initialWidth - (evt.clientX - rightDragger.initialX)) + "px";
                    this.layout();
                }
            });

            rightDragger.addEventListener('dragend', evt => {
                prefs.set(prefId, this.templates.right);
                window.dispatchEvent(new CustomEvent('resize', {}));
            });

            children.push(rightDragger);

            children.push(right.el);
            right.el.style.gridArea = 'right';
            this.templates.rightdrag = '1px';
            this.templates.right = prefs.get(prefId) || '300px';
            this.areas.push('rightdrag');
            this.areas.push('right');
        }

        this.el = div(['split-view', ...classes], children);
        this.el.style.display = 'grid';
        this.el.style.gridTemplateAreas = `"${this.areas.join(' ')}"`;
        this.layout();
    }

    layout() {
        let templateValues = [];
        for (const area of this.areas) {
            templateValues.push(this.templates[area]);
        }
        this.el.style.gridTemplateColumns = templateValues.join(' ');
    }
}

export class KernelUI extends UIEventTarget {
    constructor(socket) {
        super();
        this.info = new KernelInfoUI();
        this.symbols = new KernelSymbolsUI();
        this.tasks = new KernelTasksUI();
        this.socket = socket;
        this.el = div(['kernel-ui', 'ui-panel'], [
            h2([], [
                span(['status'], ['●']),
                'Kernel',
                span(['buttons'], [
                  iconButton(['connect'], 'Connect to server', '', 'Connect').click(evt => this.connect()),
                  iconButton(['start'], 'Start kernel', '', 'Start').click(evt => this.startKernel()),
                  iconButton(['kill'], 'Kill kernel', '', 'Kill').click(evt => this.killKernel())
                ])
            ]),
            div(['ui-panel-content'], [
                this.info.el,
                this.symbols.el,
                this.tasks.el
            ])
        ]);
    }

    connect() {
        this.dispatchEvent(new UIEvent('Connect'))
    }

    startKernel() {
        this.dispatchEvent(new UIEvent('StartKernel'))
    }

    killKernel() {
        if (confirm("Kill running kernel? State will be lost.")) {
            this.dispatchEvent(new UIEvent('KillKernel'))
        }
    }

    setKernelState(state) {
        this.el.classList.remove('busy', 'idle', 'dead', 'disconnected');
        if (state === 'busy' || state === 'idle' || state === 'dead' || state === 'disconnected') {
            this.el.classList.add(state);
        } else {
            throw "State must be one of [busy, idle, dead, disconnected]";
        }
    }
}

export class NotebookConfigUI extends UIEventTarget {
    constructor() {
        super();
        this.el = div(['notebook-config'], [
            h2(['config'], ['Configuration & dependencies']).click(evt => this.el.classList.toggle('open')),
            div(['content'], [
                div(['notebook-dependencies'], [
                    h3([], ['Dependencies']),
                    para([], ['Specify Maven coordinates for your dependencies, i.e. ', span(['pre'], ['org.myorg:package-name_2.11:1.0.1'])]),
                    this.dependencyContainer = div(['dependency-list'], [
                        this.dependencyRowTemplate = div(['dependency-row'], [
                            textbox(['dependency'], 'Dependency coordinate'),
                            iconButton(['add'], 'Add', '', 'Add').click(evt => {
                                this.addDependency(evt.currentTarget.parentNode.querySelector('.dependency').value);
                                this.dependencyRowTemplate.querySelector('.dependency').value = '';
                            }),
                            iconButton(['remove'], 'Remove', '', 'Remove')
                        ])
                    ])
                ]),
                div(['notebook-resolvers'], [
                    h3([], ['Resolvers']),
                    para([], ['Specify any custom Ivy or Maven repositories here.']),
                    this.resolverContainer = div(['resolver-list'], [
                        this.resolverRowTemplate = div(['resolver-row', 'ivy'], [
                            dropdown(['resolver-type'], {ivy: 'Ivy', maven: 'Maven'}).change(evt => {
                                const self = evt.currentTarget;
                                const row = self.parentNode;
                                const value = self.options[self.selectedIndex].value;
                                row.className = 'resolver-row';
                                row.classList.add(value);
                            }),
                            textbox(['resolver-url'], 'Resolver URL or pattern'),
                            textbox(['resolver-artifact-pattern', 'ivy'], 'Artifact pattern (blank for default)'),
                            textbox(['resolver-metadata-pattern', 'ivy'], 'Metadata pattern (blank for default)'),
                            iconButton(['add'], 'Add', '', 'Add').click(evt => {
                                const row = evt.currentTarget.parentNode;
                                this.addResolver(this.mkResolver(row));
                            }),
                            iconButton(['remove'], 'Remove', '', 'Remove')
                        ])
                    ])
                ]),
                div(['controls'], [
                    button(['save'], {}, ['Save & Restart']).click(evt => {
                        this.lastConfig = this.config;
                        this.dispatchEvent(new UIEvent('UpdatedConfig', { config: this.config }));
                    }),
                    button(['cancel'], {}, ['Cancel']).click(evt => {
                        if (this.lastConfig) {
                            this.setConfig(this.lastConfig);
                        }
                        this.el.classList.remove("open");
                    })
                ])
            ])
        ]);
    }

    mkResolver(row) {
        const typeSelect = row.querySelector('.resolver-type');
        const type = typeSelect.options[typeSelect.selectedIndex].value;
        if (type === 'ivy') {
            return new messages.IvyRepository(
                row.querySelector('.resolver-url').value,
                row.querySelector('.resolver-artifact-pattern').value || null,
                row.querySelector('.resolver-metadata-pattern').value || null,
                null
            );
        } else if (type === 'maven') {
            return new messages.MavenRepository(
                row.querySelector('.resolver-url').value,
                null
            );
        }
    }

    addDependency(value) {
        const row = this.dependencyRowTemplate.cloneNode(true);
        row.querySelector('.dependency').value = value;
        row.querySelector('.remove').addEventListener('click', evt => {
            row.innerHTML = '';
            row.parentNode.removeChild(row);
        });
        this.dependencyContainer.insertBefore(row, this.dependencyRowTemplate);
    }

    addResolver(value) {
        const row = this.resolverRowTemplate.cloneNode(true);
        row.querySelector('.resolver-url').value = value.base;

        const type = value.constructor.msgTypeId;

        if (value instanceof messages.IvyRepository) {
            row.querySelector('.resolver-artifact-pattern').value = value.artifactPattern || '';
            row.querySelector('.resolver-metadata-pattern').value = value.metadataPattern || '';
        }

        const typeSelect = row.querySelector('.resolver-type');
        typeSelect.selectedIndex = type;

        row.querySelector('.remove').addEventListener('click', evt => {
            row.innerHTML = '';
            row.parentNode.removeChild(row);
        });

        this.resolverContainer.insertBefore(row, this.resolverRowTemplate);
    }

    clearConfig() {
        while (this.dependencyContainer.childNodes.length > 0) {
            this.dependencyContainer.removeChild(this.dependencyContainer.childNodes[0]);
        }
        this.dependencyContainer.appendChild(this.dependencyRowTemplate);
        [...this.dependencyContainer.querySelectorAll('input')].forEach(input => input.value = '');

        while (this.resolverContainer.childNodes.length > 0) {
            this.resolverContainer.removeChild(this.resolverContainer.childNodes[0]);
        }
        this.resolverContainer.appendChild(this.resolverRowTemplate);
        [...this.resolverContainer.querySelectorAll('input')].forEach(input => input.value = '');
    }

    setConfig(config) {
        this.lastConfig = config;
        this.clearConfig();

        if (config.dependencies && config.dependencies.scala) {
            for (const dep of config.dependencies.scala) {
                this.addDependency(dep);
            }
        }

        if(config.repositories) {
            for (const repository of config.repositories) {
                this.addResolver(repository);
            }
        }
    }

    get config() {
        const deps = [];
        const depInputs = this.dependencyContainer.querySelectorAll('.dependency-row input');
        depInputs.forEach(input => {
            if (input.value) deps.push(input.value);
        });

        const repos = [];
        const repoRows = this.resolverContainer.querySelectorAll('.resolver-row');
        repoRows.forEach(row => {
            const repository = this.mkResolver(row);
            if (repository.base) {
                repos.push(repository);
            }
        });

        return new messages.NotebookConfig(
            {scala: deps},
            repos
        );
    }

}

export class NotebookCellsUI extends UIEventTarget {
    constructor(path) {
        super();
        this.configUI = new NotebookConfigUI().setEventParent(this);
        this.path = path;
        this.el = div(['notebook-cells'], [this.configUI.el]);
        this.el.cellsUI = this;  // TODO: this is hacky and bad (using for getting to this instance via the element, from the tab content area of MainUI#currentNotebook)
        this.cells = {};
        this.cellCount = 0;
        window.addEventListener('resize', this.onWindowResize.bind(this));
    }

    firstCell() {
        return this.getCells()[0];
    }

    getCell(cellId) {
        return this.cells[cellId];
    }

    getCells() {
        return Array.from(this.el.children)
            .map(container => container.cell)
            .filter(cell => cell);
    }

    getCodeCellIds() {
        return this.getCells().filter(cell => cell instanceof CodeCell).map(cell => cell.id);
    }

    onWindowResize(evt) {
        if (this.resizeTimeout) {
            clearTimeout(this.resizeTimeout);
        }
        this.resizeTimeout = setTimeout(() => {
            this.cells.forEach((cell) => {
                if (cell instanceof CodeCell) {
                    cell.editor.layout();
                }
            })
        }, 333);
    }
    
    addCell(cell) {
        this.cellCount++;
        this.el.appendChild(cell.container);
        this.setupCell(cell);
    }

    insertCell(cell, after) {
        let prevCell = after;
        if (after && after instanceof Cell) {
            prevCell = after.container;
        } else if (after && this.getCell(after)) {
            prevCell = this.getCell(after).container;
        } else if (!after) {
            prevCell = this.configUI.el;
        }

        this.cellCount++;
        this.el.insertBefore(cell.container, prevCell.nextSibling);
        this.setupCell(cell);
    }

    removeCell(cellId) {
        const cell = this.getCell(cellId);
        if (cell) {
            this.el.removeChild(cell.container);
            delete this.cells[cellId];
            cell.dispose();
            cell.container.innerHTML = '';
        }
    }

    setupCell(cell) {
        this.cells[cell.id] = cell;
        if (cell.editor && cell.editor.layout) {
            cell.editor.layout();
        }
        cell.setEventParent(this);
    }

    setCellLanguage(cell, language) {
        const currentCell = this.getCell(cell.id);
        if (cell !== currentCell){
            throw { message: "Cell with that ID is not the same cell as the target cell" };
        }


        if (currentCell.language === language)
            return;

        if (currentCell instanceof TextCell && language !== 'text') {
            // replace text cell with a code cell
            const newCell = new CodeCell(currentCell.id, currentCell.content, language, this.path);
            this.el.replaceChild(newCell.container, currentCell.container);
            currentCell.dispose();
            this.setupCell(newCell);
            newCell.focus();
        } else if (currentCell instanceof CodeCell && language === 'text') {
            // replace code cell with a text cell
            const newCell = new TextCell(currentCell.id, currentCell.content, this.path);
            this.el.replaceChild(newCell.container, currentCell.container);
            currentCell.dispose();
            this.setupCell(newCell);
            newCell.focus();
        } else {
            // already a code cell, change the language
            monaco.editor.setModelLanguage(currentCell.editor.getModel(), language);
            currentCell.setLanguage(language);
        }
    }
}

class EditBuffer {

    constructor() {
        this.versions = [];
    }

    /**
     * Add edits corresponding to a version. The version should always increase.
     * @param version The version corresponding to the edits
     * @param edits   The edits
     */
    push(version, edits) {
        this.versions.push({version, edits});
    }

    /**
     * Discard edits with versions before the given version
     * @param until The earliest version to keep
     */
    discard(until) {
        while (this.versions.length > 0 && this.versions[0].version < until) {
            this.versions.shift();
        }
    }

    /**
     * Retrieve edits corresponding to a range of versions from the buffer
     *
     * @param from The start version, exclusive
     * @param to   The end version, inclusive
     * @returns {Array}
     */
    range(from, to) {
        let i = 0;
        while (i < this.versions.length && this.versions[i].version <= from) {
            i++;
        }
        const edits = [];
        while (i < this.versions.length && this.versions[i].version <= to) {
            edits.push(...this.versions[i].edits);
            i++;
        }
        return edits;
    }
}

export class NotebookUI extends UIEventTarget {
    constructor(path, socket, mainUI) {  // TODO: Maybe UI shouldn't talk directly to session? I dunno...
        super();
        let cellUI = new NotebookCellsUI(path).setEventParent(this);
        cellUI.notebookUI = this;
        let kernelUI = new KernelUI().setEventParent(this);
        //super(null, cellUI, kernelUI);
        //this.el.classList.add('notebook-ui');
        this.path = path;
        this.socket = socket;
        this.cellUI = cellUI;
        this.kernelUI = kernelUI;

        this.globalVersion = 0;
        this.localVersion = 0;

        this.editBuffer = new EditBuffer();

        this.cellUI.addEventListener('UpdatedConfig', evt => {
            const update = new messages.UpdateConfig(path, this.globalVersion, ++this.localVersion, evt.detail.config);
            this.editBuffer.push(this.localVersion, update);
            this.socket.send(update);
        });

        this.cellUI.addEventListener('SelectCell', evt => {
            const cellTypeSelector = mainUI.toolbarUI.cellToolbar.cellTypeSelector;
            let i = 0;

            // update cell type selector
            for (const opt of cellTypeSelector.options) {
                if (opt.value === evt.detail.cell.language) {
                    cellTypeSelector.selectedIndex = i;
                    break;
                }
                i++;
            }

            // notify toolbar of context change
            mainUI.toolbarUI.onContextChanged();

            // ensure cell is visible in the viewport
            const container = evt.detail.cell.container;
            const cellY = container.offsetTop;
            const cellHeight = container.offsetHeight;
            const viewport = mainUI.notebookContent;
            const viewportScrollTop = viewport.scrollTop;
            const viewportHeight = viewport.clientHeight;
            if (cellY + cellHeight > viewportScrollTop + viewportHeight || cellY < viewportScrollTop) {
                setTimeout(() => viewport.scrollTop = cellY, 0);
            }
        });

        this.cellUI.addEventListener('AdvanceCell', evt => {
            if (Cell.currentFocus) {
                if (evt.backward) {
                    const prev = Cell.currentFocus.container.previousSibling && cellUI.getCell(Cell.currentFocus.container.previousSibling.cell.id);
                    if (prev) {
                        prev.focus();
                    }
                } else {
                    const next = Cell.currentFocus.container.nextSibling && cellUI.getCell(Cell.currentFocus.container.nextSibling.cell.id);
                    if (next) {
                        next.focus();
                    } else {
                        this.cellUI.dispatchEvent(new UIEvent('InsertCellAfter', {cellId: Cell.currentFocus.id}));
                    }
                }
            }
        });

        this.cellUI.addEventListener('InsertCellAfter', evt => {
           const current = this.cellUI.getCell(evt.detail.cellId) || this.cellUI.getCell(this.cellUI.firstCell().id);
           const nextId = this.cellUI.cellCount;
<<<<<<< HEAD
           const newCell = current.language === 'text' ? new TextCell(nextId, '', this.path) : new CodeCell(nextId, '', current.language, this.path);
           const update = new messages.InsertCell(path, this.globalVersion, ++this.localVersion, new messages.NotebookCell(newCell.id, newCell.language, ''), current.id)
=======
           const newCell = current.language === 'text' ? new TextCell(nextId, '', 'text') : new CodeCell(nextId, '', current.language);
           const update = new messages.InsertCell(path, this.globalVersion, ++this.localVersion, new messages.NotebookCell(newCell.id, newCell.language, ''), current.id);
>>>>>>> 3cb160a5
           this.socket.send(update);
           this.editBuffer.push(this.localVersion, update);
           this.cellUI.insertCell(newCell, current);
           newCell.focus();
        });

        this.cellUI.addEventListener('InsertCellBefore', evt => {
            const current = this.cellUI.getCell(evt.detail.cellId) || this.cellUI.firstCell();
            const nextId = this.cellUI.cellCount;
            const newCell = current.language === 'text' ? new TextCell(nextId, '', 'text') : new CodeCell(nextId, '', current.language);
            if (current === this.cellUI.firstCell()) {
                const update = new messages.InsertCell(path, this.globalVersion, this.localVersion++, new messages.NotebookCell(newCell.id, newCell.language, ''), -1);
                this.socket.send(update);
                this.cellUI.insertCell(newCell, null);
            } else {
                const prev = current.container.previousSibling.cell;
                const update = new messages.InsertCell(path, this.globalVersion, this.localVersion++, new messages.NotebookCell(newCell.id, newCell.language, ''), prev.id);
                this.socket.send(update);
                this.cellUI.insertCell(newCell, prev);

            }
            newCell.focus();
        });

        this.cellUI.addEventListener('DeleteCell', evt => {
            const current = Cell.currentFocus;
            if (current) {
                const update = new messages.DeleteCell(path, this.globalVersion, ++this.localVersion, current.id);
                this.socket.send(update);
                this.editBuffer.push(this.localVersion, update);
                const nextCell = current.container.nextSibling && cellUI.getCell(current.container.nextSibling.cell.id);
                this.cellUI.removeCell(current.id);
                if (nextCell) {
                    nextCell.focus();
                }
            }
        });

        this.cellUI.addEventListener('RunCell', (evt) => {
            this.runCells(evt.detail.cellId);
        });

        this.cellUI.addEventListener('RunCurrentCell', () => {
            this.runCells(Cell.currentFocus.id);
        });

        this.cellUI.addEventListener('RunAll', () => {
            const cellIds = this.cellUI.getCodeCellIds();
            this.runCells(cellIds);
        });

        this.cellUI.addEventListener('RunToCursor', () => {
            const activeCellIdx = Cell.currentFocus.id;
            if (activeCellIdx < 0) {
                console.log("Active cell is not part of current notebook?")
            } else {
                const cellIds = this.cellUI.getCodeCellIds();
                this.runCells(cellIds.slice(0, activeCellIdx + 1));
            }
        });

        this.cellUI.addEventListener('ContentChange', (evt) => {
            const update = new messages.UpdateCell(path, this.globalVersion, ++this.localVersion, evt.detail.cellId, evt.detail.edits);
            this.socket.send(update);
            this.editBuffer.push(this.localVersion, update);
        });

        this.cellUI.addEventListener('CompletionRequest', (evt) => {
            const id = evt.detail.id;
            const pos = evt.detail.pos;
            const resolve = evt.detail.resolve;
            const reject = evt.detail.reject;

            const receiveCompletions = (notebook, cell, receivedPos, completions) => {
                if (notebook === path && cell === id && pos === receivedPos) {
                    this.socket.removeMessageListener(messages.CompletionsAt, receiveCompletions);
                    const completionResults = completions.map(candidate => {
                        const isMethod = candidate.params.length > 0 || candidate.typeParams.length > 0;

                        const typeParams = candidate.typeParams.length ? `[${candidate.typeParams.join(', ')}]`
                            : '';

                        const params = isMethod ? candidate.params.map(pl => `(${pl.map(param => `${param.name}: ${param.type}`).join(', ')})`).join('')
                            : '';

                        const label = `${candidate.name}${typeParams}${params}`;

                        const insertText =
                            candidate.name + (typeParams.length ? '[$1]' : '') + (params.length ? '($2)' : '');

                        return {
                            kind: isMethod ? 1 : 9,
                            label: label,
                            insertText: insertText,
                            insertTextRules: 4,
                            detail: candidate.type
                        }
                    });
                    //console.log(completionResults);
                    resolve({suggestions: completionResults});
                }
            };

            this.socket.addMessageListener(messages.CompletionsAt, receiveCompletions);
            this.socket.send(new messages.CompletionsAt(path, id, pos, []));
        });

        this.cellUI.addEventListener('ParamHintRequest', (evt) => {
            const id = evt.detail.id;
            const pos = evt.detail.pos;
            const resolve = evt.detail.resolve;
            const reject = evt.detail.reject;

            const receiveHints = (notebook, cell, receivedPos, signatures) => {
                if (notebook === path && cell === id && pos === receivedPos) {
                    this.socket.removeMessageListener(messages.ParametersAt, receiveHints);
                    if (signatures != null) {
                        resolve({
                            activeParameter: signatures.activeParameter,
                            activeSignature: signatures.activeSignature,
                            signatures: signatures.hints.map(sig => {
                                const params = sig.parameters.map(param => {
                                    return {
                                        label: `${param.name}: ${param.typeName}`,
                                        documentation: param.docString
                                    };
                                });

                                return {
                                    documentation: sig.docString,
                                    label: sig.name,
                                    parameters: params
                                }
                            })
                        });
                    } else resolve(null);
                }
            };

            this.socket.addMessageListener(messages.ParametersAt, receiveHints);
            this.socket.send(new messages.ParametersAt(path, id, pos, null))
        });

        this.cellUI.addEventListener("ReprDataRequest", evt => {
            const req = evt.detail;
            this.socket.listenOnceFor(messages.HandleData, (path, handleType, handleId, count, data) => {
                if (path === this.path && handleType === req.handleType && handleId === req.handleId) {
                    req.onComplete(data);
                    return false;
                } else return true;
            });
            this.socket.send(new messages.HandleData(path, req.handleType, req.handleId, req.count, []));
        });

        this.kernelUI.addEventListener('Connect', evt => {
           if (!this.socket.isOpen) {
               this.socket.reconnect();
           }
        });

        this.kernelUI.addEventListener('StartKernel', evt => {
           this.socket.send(new messages.StartKernel(path, messages.StartKernel.NoRestart));
        });

        this.kernelUI.addEventListener('KillKernel', evt => {
           this.socket.send(new messages.StartKernel(path, messages.StartKernel.Kill));
        });

        socket.addMessageListener(messages.NotebookCells, this.onCellsLoaded.bind(this));

        socket.addMessageListener(messages.KernelStatus, (path, update) => {
            if (path === this.path) {
                switch (update.constructor) {
                    case messages.UpdatedTasks:
                        update.tasks.forEach(taskInfo => {
                            //console.log(taskInfo);
                            this.kernelUI.tasks.updateTask(taskInfo.id, taskInfo.label, taskInfo.detail, taskInfo.status, taskInfo.progress);
                        });
                        break;

                    case messages.KernelBusyState:
                        const state = (update.busy && 'busy') || (!update.alive && 'dead') || 'idle';
                        this.kernelUI.setKernelState(state);
                        break;

                    case messages.KernelInfo:
                        this.kernelUI.info.updateInfo(update.content);
                        break;
                }
            }
        });

        socket.addMessageListener(messages.NotebookUpdate, update => {
            if (update.path === this.path) {
                if (update.globalVersion >= this.globalVersion) {
                    this.globalVersion = update.globalVersion;

                    if (update.localVersion < this.localVersion) {
                        const prevUpdates = this.editBuffer.range(update.localVersion, this.localVersion);
                        update = messages.NotebookUpdate.rebase(update, prevUpdates);
                    }


                    this.localVersion++;

                    match(update)
                        .when(messages.UpdateCell, (p, g, l, id, edits) => {
                            const cell = this.cellUI.getCell(id);
                            if (cell) {
                                cell.applyEdits(edits);
                                this.editBuffer.push(this.localVersion, messages);
                            }
                        })
                        .when(messages.InsertCell, (p, g, l, cell, after) => {
                            const prev = this.cellUI.getCell(after);
                            const newCell = (prev && prev.language && prev.language !== "text")
                                            ? new CodeCell(cell.id, cell.content, cell.language, this.path)
                                            : new TextCell(cell.id, cell.content, this.path);
                            this.cellUI.insertCell(newCell, after)
                        })
                        .when(messages.DeleteCell, (p, g, l, id) => this.cellUI.removeCell(id))
                        .when(messages.UpdateConfig, (p, g, l, config) => this.cellUI.configUI.setConfig(config))
                        .when(messages.SetCellLanguage, (p, g, l, id, language) => this.cellUI.setCellLanguage(this.cellUI.getCell(id), language))
                        .otherwise();


                    // discard edits before the local version from server – it will handle rebasing at least until that point
                    this.editBuffer.discard(update.localVersion);

                }
            }
        });

        socket.addEventListener('close', evt => {
            this.kernelUI.setKernelState('disconnected');
            socket.addEventListener('open', evt => this.socket.send(new messages.KernelStatus(path, new messages.KernelBusyState(false, false))));
        });

        socket.addMessageListener(messages.Error, (code, err) => {
            // TODO: show this better in the UI
            console.log("Kernel error:", err);
            const id = "KernelError";
            const message = div(["message"], [
                para([], `${err.className}: ${err.message}`),
                para([], "Please see the console for more details.")
            ]);
            this.kernelUI.tasks.updateTask(id, "Kernel Error", message, TaskStatus.Error, 0);

            // clean up (assuming that running another cell means users are done with this error)
            socket.addMessageListener(messages.CellResult, () => {
                this.kernelUI.tasks.updateTask(id, "Kernel Error", message, TaskStatus.Complete, 100);
                return false // make sure to remove the listener
            }, true)
        });

        socket.addMessageListener(messages.CellResult, (path, id, result) => {
            if (path === this.path) {
                const cell = this.cellUI.getCell(id);
                if (cell instanceof CodeCell) {
                    if (result instanceof CompileErrors) {
                        cell.setErrors(result.reports);
                    } else if (result instanceof RuntimeError) {
                        console.log(result.error);
                        cell.setRuntimeError(result.error);
                    } else if (result instanceof Output) {
                        cell.addOutput(result.contentType, result.content);
                    } else if (result instanceof ClearResults) {
                        cell.clearResult();
                    } else if (result instanceof ResultValue) {
                        cell.addResult(result);
                    }
                }

                if (result instanceof ResultValue) {
                    this.kernelUI.symbols.setSymbolInfo(
                        result.name,
                        result.typeName,
                        result.valueText);
                }
            }
        });
    }

    runCells(cellIds) {
        if (!(cellIds instanceof Array)) {
            cellIds = [cellIds];
        }
        cellIds.forEach(id => {
            const cell = this.cellUI.getCell(id);
            if (cell) {
                cell.dispatchEvent(new BeforeCellRunEvent(id));
            }
        });
        this.socket.send(new messages.RunCell(this.path, cellIds));
    }

    onCellLanguageSelected(setLanguage, path) {
        if (Cell.currentFocus && this.cellUI.getCell(Cell.currentFocus.id) && this.cellUI.getCell(Cell.currentFocus.id).language !== setLanguage) {
            const id = Cell.currentFocus.id;
            this.cellUI.setCellLanguage(Cell.currentFocus, setLanguage);
            this.socket.send(new messages.SetCellLanguage(path, this.globalVersion, this.localVersion++, id, setLanguage));
        }
    }
    
    onCellsLoaded(path, cells, config) {
        console.log(`Loaded ${path}`);
        if (path === this.path) {
            if (config) {
                this.cellUI.configUI.setConfig(config);
            } else {
                this.cellUI.configUI.setConfig(messages.NotebookConfig.default);
            }
            // TODO: move all of this logic out.
            this.socket.removeMessageListener(messages.NotebookCells, this.onCellsLoaded);
            for (const cellInfo of cells) {
                let cell = null;
                switch (cellInfo.language) {
                    case 'text':
                    case 'markdown':
                        cell = new TextCell(cellInfo.id, cellInfo.content, path);
                        break;
                    default:
                        cell = new CodeCell(cellInfo.id, cellInfo.content, cellInfo.language, path);
                }

                this.cellUI.addCell(cell);
                cellInfo.results.forEach(
                    result => {
                        if (result instanceof CompileErrors) {
                            cell.setErrors(result.reports)
                        } else if (result instanceof RuntimeError) {
                            cell.setRuntimeError(result.error)
                        } else if (result instanceof Output) {
                            cell.addOutput(result.contentType, result.content)
                        } else if (result instanceof ResultValue) {
                            cell.addResult(result);
                        }
                    }
                )
            }
        }
    }
}

export class TabUI extends EventTarget {

    constructor(contentAreas) {
        super();
        this.el = div(['tabbed-pane'], [
            this.tabContainer = div(['tab-container'], [])
        ]);

        this.contentAreas = contentAreas;

        this.tabs = {};
        this.tabEls = {};
    }

    addTab(name, title, content, type) {
        const tab = {
            name: name,
            title: title,
            content: content,
            type: type
        };

        this.tabs[name] = tab;
        const tabEl = div(['tab'], [
            title,
            span(['close-button', 'fa'], ['']).click(evt => this.removeTab(tab))
        ]).attr('title', name);
        tabEl.tab = tab;

        this.tabEls[name] = tabEl;

        tabEl.addEventListener('mousedown', evt => {
            if (evt.button === 0) { // left click
                this.activateTab(tab);
            } else if (evt.button === 1) { // middle click
                this.removeTab(tab)
            } // nothing on right click...
        });

        this.tabContainer.appendChild(tabEl);

        if (this.currentTab !== tab) {
            this.activateTab(tab);
        }
        return tab;
    }

    removeTab(tab) {
        const tabEl = this.tabEls[tab.name];

        if (this.currentTab === tab) {
            if (tabEl) {
                const nextTab = tabEl.previousSibling || tabEl.nextSibling;
                if (nextTab && nextTab.tab) {
                    this.activateTab(nextTab.tab);
                } else {
                    setTimeout(() => this.dispatchEvent(new UIEvent('NoActiveTab')), 0);
                }
            }
        }

        if (tabEl) {
            this.tabContainer.removeChild(tabEl);
        }

        delete this.tabEls[tab.name];
        delete this.tabs[tab.name];

        this.dispatchEvent(new UIEvent('TabRemoved', { name: tab.name }));

        // if (tab.content && tab.content.parentNode) {
        //     tab.content.parentNode.removeChild(tab.content);
        // }
    }

    activateTabName(name) {
        if (this.tabs[name]) {
            this.activateTab(this.tabs[name]);
            return true;
        } else {
            return false;
        }
    }

    activateTab(tab) {
        if (this.currentTab && this.currentTab === tab) {
            return;
        } else if (this.currentTab) {
            for (const area in this.contentAreas) {
                if (this.contentAreas.hasOwnProperty(area)) {
                    if (this.currentTab.content[area] && this.currentTab.content[area].parentNode) {
                        this.currentTab.content[area].parentNode.removeChild(this.currentTab.content[area]);
                    }
                }
            }
            if (this.tabEls[this.currentTab.name] && this.tabEls[this.currentTab.name].classList) {
                this.tabEls[this.currentTab.name].classList.remove('active');
            }
        }

        for (const area in this.contentAreas) {
            if (this.contentAreas.hasOwnProperty(area)) {
                if (tab.content[area]) {
                    this.contentAreas[area].appendChild(tab.content[area]);
                }
            }
        }
        this.tabEls[tab.name].classList.add('active');
        this.currentTab = tab;
        this.dispatchEvent(new UIEvent('TabActivated', { tab: tab }));
    }

    getTab(name) {
        return this.tabs[name];
    }
}

export class NotebookListUI extends UIEventTarget {
    constructor() {
        super();
        this.el = div(
            ['notebooks-list', 'ui-panel'], [
                h2([], [
                    'Notebooks',
                    span(['buttons'], [
                        iconButton(['create-notebook'], 'Create new notebook', '', 'New').click(evt => this.dispatchEvent(new UIEvent('NewNotebook')))
                    ])
                ]),
                div(['ui-panel-content'], [
                    this.treeView = div(['tree-view'], [])
                ])
            ]
        );
    }

    setItems(items) {
        if (this.tree) {
            // remove current items
            this.treeView.innerHTML = '';
        }

        const tree = NotebookListUI.parseItems(items);

        const [itemTree, treeEl] = this.buildTree(tree, [], tag('ul', [], {}, []));
        this.tree = itemTree;
        this.treeEl = treeEl;
        this.treeView.appendChild(treeEl);
    }

    static parseItems(items) {
        const tree = {};

        for (const item of items) {
            const itemPath = item.split(/\//g);
            let currentTree = tree;

            while (itemPath.length > 1) {
                const pathSegment = itemPath.shift();
                if (!currentTree[pathSegment]) {
                    currentTree[pathSegment] = {};
                }
                currentTree = currentTree[pathSegment];
            }

            currentTree[itemPath[0]] = item;
        }
        return tree;
    }

    buildTree(treeObj, path, listEl) {

        const resultTree = {};

        for (const itemName in treeObj) {
            if (treeObj.hasOwnProperty(itemName)) {
                const item = treeObj[itemName];
                let itemEl = null;
                if (typeof item === "string") {
                    // leaf - item is the complete path
                    itemEl = tag('li', ['leaf'], {}, [
                        span(['name'], [itemName]).click(evt => {
                            console.log(`Load ${item}`);
                            this.dispatchEvent(new UIEvent('TriggerItem', {item: item}));
                        })
                    ]);
                    itemEl.item = item;
                    resultTree[itemName] = itemEl;
                    listEl.appendChild(itemEl);
                } else {
                    const itemPath = [...path, itemName];
                    const pathStr = itemPath.join('/');
                    let subListEl = null;
                    for (const child of listEl.children) {
                        if (child.pathStr && child.pathStr === pathStr) {
                            subListEl = child.listEl;
                            itemEl = child;
                            break;
                        }
                    }

                    if (subListEl === null) {
                        subListEl = tag('ul', [], {}, []);
                        itemEl = tag('li', ['branch'], {}, [
                            span(['branch-outer'], [
                                span(['expander'], []).click(evt => this.toggle(itemEl)),
                                span(['icon'], []),
                                span(['name'], [itemName])
                            ]),
                            subListEl
                        ]);
                        itemEl.path = itemPath;

                        listEl.appendChild(itemEl);

                        itemEl.appendChild(subListEl);
                        itemEl.listEl = subListEl;
                        itemEl.pathStr = pathStr;
                        listEl.appendChild(itemEl);
                    }

                    const [itemTree, itemList] = this.buildTree(item, itemPath, subListEl);
                    resultTree[itemName] = itemTree;
                }
            }
        }
        return [resultTree, listEl];
    }

    addItem(path) {
        this.buildTree(NotebookListUI.parseItems([path]), [], this.treeEl);
    }

    toggle(el) {
        if (!el) return;
        el.classList.toggle('expanded');
    }
}

export class WelcomeUI extends UIEventTarget {
    constructor() {
        super();
        this.el = div(['welcome-page'], []);
        this.el.innerHTML = `
          <img src="/style/polynote.svg" alt="Polynote" />
          <h2>Home</h2>
          
          <p>
            To get started, open a notebook by clicking on it in the Notebooks panel, or create a new notebook by
             clicking the Create Notebook (<span class="create-notebook icon fas"></span>) button.
          </p>
          
          <h3>Recent notebooks</h3>
          <ul class="recent-notebooks"></ul>  
        `;

        const recent = this.el.querySelector('.recent-notebooks');
        (prefs.get('recentNotebooks') || []).forEach(nb => {
           recent.appendChild(
               tag('li', ['notebook-link'], {}, [
                   span([], nb.name).click(
                        evt => this.dispatchEvent(new UIEvent('TriggerItem', {item: nb.path})))
               ])
           );
        });
    }
}

export class MainUI extends EventTarget {
    constructor(socket) {
        super();
        let left = { el: div(['grid-shell'], []) };
        let center = { el: div(['tab-view'], []) };
        let right = { el: div(['grid-shell'], []) };

        this.mainView = new SplitView('split-view', left, center, right);
        this.toolbarUI = new ToolbarUI();

        this.el = div(['main-ui'], [this.toolbarUI.el, this.mainView.el]);

        this.notebookContent = div(['notebook-content'], []);

        this.tabUI = new TabUI({notebook: this.notebookContent, kernel: right.el});
        this.mainView.center.el.appendChild(this.tabUI.el);
        this.mainView.center.el.appendChild(this.notebookContent);

        this.browseUI = new NotebookListUI().setEventParent(this);
        this.mainView.left.el.appendChild(this.browseUI.el);
        this.addEventListener('TriggerItem', evt => this.loadNotebook(evt.detail.item));
        this.browseUI.addEventListener('NewNotebook', evt => this.createNotebook(evt));

        this.socket = socket;

        socket.listenOnceFor(messages.ListNotebooks, (items) => this.browseUI.setItems(items));
        socket.send(new messages.ListNotebooks([]));

        socket.listenOnceFor(messages.ServerHandshake, (interpreters) => {
            this.toolbarUI.cellToolbar.setInterpreters(interpreters);
        });

        window.addEventListener('popstate', evt => {
           if (evt.state && evt.state.notebook) {
               this.loadNotebook(evt.state.notebook);
           }
        });

        this.tabUI.addEventListener('TabActivated', evt => {
            const tab = evt.detail.tab;
            if (tab.type === 'notebook') {
                window.history.pushState({notebook: tab.name}, `${tab.name.split(/\//g).pop()} | Polynote`, `/notebook/${tab.name}`);
                this.currentNotebookPath = tab.name;
                this.currentNotebook = this.tabUI.getTab(tab.name).content.notebook.cellsUI;
            } else if (tab.type === 'home') {
                window.history.pushState({notebook: tab.name}, 'Polynote', '/');
            }
        });

        this.tabUI.addEventListener('NoActiveTab', () => {
            this.showWelcome();
        });

        this.toolbarUI.addEventListener('RunAll', (evt) => {
            if (this.currentNotebook) {
                evt.forward(this.currentNotebook);
            }
        });

        this.toolbarUI.addEventListener('RunToCursor', (evt) => {
            if (this.currentNotebook) {
                evt.forward(this.currentNotebook);
            }
        });

        this.toolbarUI.addEventListener('RunCurrentCell', (evt) => {
            if (this.currentNotebook) {
                evt.forward(this.currentNotebook);
            }
        });

        this.toolbarUI.addEventListener('CancelTasks', () => {
           this.socket.send(new messages.CancelTasks(this.currentNotebookPath));
        });

        this.toolbarUI.addEventListener('Undo', () => {
           const notebookUI = this.currentNotebook.cellsUI.notebookUI;
           if (notebookUI instanceof NotebookUI) {
               notebookUI // TODO: implement undoing after deciding on behavior
           }
        });


        this.toolbarUI.addEventListener('InsertAbove', () => {
            const cellsUI = this.currentNotebook;
            let activeCell = Cell.currentFocus;
            if (!activeCell) {
                activeCell = cellsUI.firstCell();
            }
            const activeCellId = activeCell.id;
            if (!cellsUI.getCell(activeCellId) || cellsUI.getCell(activeCellId) !== activeCell) {
                console.log("Active cell is not part of current notebook?");
                return;
            }

            cellsUI.dispatchEvent(new UIEvent('InsertCellBefore', { detail: { cellId: activeCellId }}));
        });

        this.toolbarUI.addEventListener('InsertBelow', () => {
            const cellsUI = this.currentNotebook;
            let activeCell = Cell.currentFocus;
            if (!activeCell) {
                activeCell = cellsUI.firstCell();
            }
            const activeCellId = activeCell.id;
            if (!cellsUI.getCell(activeCellId) || cellsUI.getCell(activeCellId) !== activeCell) {
                console.log("Active cell is not part of current notebook?");
                return;
            }

            cellsUI.dispatchEvent(new UIEvent('InsertCellAfter', { cellId: activeCellId }));
        });

        this.toolbarUI.addEventListener('DeleteCell', () => {
            const cellsUI = this.currentNotebook;
            const activeCellId = Cell.currentFocus.id;
            if (!cellsUI.getCell(activeCellId) || cellsUI.getCell(activeCellId) !== Cell.currentFocus) {
                console.log("Active cell is not part of current notebook?");
                return;
            }

            cellsUI.dispatchEvent(new UIEvent('DeleteCell', {cellId: activeCellId }));
        });

        // TODO: maybe we can break out this menu stuff once we need more menus.
        this.toolbarUI.addEventListener('ViewPrefs', (evt) => {
            const anchorElem = document.getElementsByClassName(evt.detail.anchor.className)[0];
            const anchorPos = anchorElem.getBoundingClientRect();

            const menu = evt.detail.elem;
            const content = JSON.stringify(prefs.show(), null, 2);

            monaco.editor.colorize(content, "json", {}).then(function(result) {
                menu.innerHTML = result;
            });

            menu.style.display = 'block';

            const bodySize = document.body.getBoundingClientRect();

            menu.style.right = (bodySize.width - anchorPos.left) - anchorPos.width + "px";

            // hide it when you click away...
            document.addEventListener('mousedown', () => {
                menu.style.display = 'none';
            }, {once: true});

            //... but not if you click inside it:
            menu.addEventListener('mousedown', (evt) => evt.stopPropagation());
        });

        this.toolbarUI.addEventListener('ResetPrefs', () => {
            prefs.clear();
            location.reload(); //TODO: can we avoid reloading?
        });
    }

    showWelcome() {
        if (!this.welcomeUI) {
            this.welcomeUI = new WelcomeUI().setEventParent(this);
        }
        this.tabUI.addTab('home', span([], 'Home'), { notebook: this.welcomeUI.el, path: '/' }, 'home');
    }

    loadNotebook(path) {
        const notebookTab = this.tabUI.getTab(path);

        if (!notebookTab) {
            const notebookUI = new NotebookUI(path, this.socket, this);
            this.socket.send(new messages.LoadNotebook(path));
            const tab = this.tabUI.addTab(path, span(['notebook-tab-title'], [path.split(/\//g).pop()]), {
                notebook: notebookUI.cellUI.el,
                kernel: notebookUI.kernelUI.el
            }, 'notebook');
            this.tabUI.activateTab(tab);

            this.toolbarUI.cellToolbar.cellTypeSelector.addEventListener('change', evt => {
                // hacky way to tell whether this is the current notebook ...
                if (this.currentNotebook.notebookUI === notebookUI) {
                    notebookUI.onCellLanguageSelected(evt.newValue, path);
                }
            })
        } else {
            this.tabUI.activateTab(notebookTab);
        }

        const notebookName = path.split(/\//g).pop();

        prefs.update('recentNotebooks', recentNotebooks => {
            const currentIndex = recentNotebooks.findIndex(nb => nb.path === path);
            if (currentIndex !== -1) {
                recentNotebooks.splice(currentIndex, 1);
            }
            recentNotebooks.unshift({name: notebookName, path: path});
            return recentNotebooks;
        })
    }

    createNotebook(evt) {
        const notebookPath = prompt("Enter the name of the new notebook (no need for an extension)");
        if (notebookPath) {
            const handler = this.socket.addMessageListener(messages.CreateNotebook, (actualPath) => {
                this.socket.removeMessageListener(handler);
                this.browseUI.addItem(actualPath);
                this.loadNotebook(actualPath);
            });

            this.socket.send(new messages.CreateNotebook(notebookPath))
        }
    }
}

// TODO: move all these to happen when server handshake gives list of languages
monaco.languages.registerCompletionItemProvider('scala', {
  triggerCharacters: ['.'],
  provideCompletionItems: (doc, pos, context, cancelToken) => {
      return doc.cellInstance.requestCompletion(doc.getOffsetAt(pos));
  }
});

monaco.languages.registerCompletionItemProvider('python', {
  triggerCharacters: ['.'],
  provideCompletionItems: (doc, pos, cancelToken, context) => {
      return doc.cellInstance.requestCompletion(doc.getOffsetAt(pos));
  }
});

monaco.languages.registerSignatureHelpProvider('scala', {
  signatureHelpTriggerCharacters: ['(', ','],
  provideSignatureHelp: (doc, pos, cancelToken, context) => {
      return doc.cellInstance.requestSignatureHelp(doc.getOffsetAt(pos));
  }
});

monaco.languages.registerCompletionItemProvider('sql', {
    triggerCharacters: ['.'],
    provideCompletionItems: (doc, pos, context, cancelToken) => {
        return doc.cellInstance.requestCompletion(doc.getOffsetAt(pos));
    }
});<|MERGE_RESOLUTION|>--- conflicted
+++ resolved
@@ -771,13 +771,8 @@
         this.cellUI.addEventListener('InsertCellAfter', evt => {
            const current = this.cellUI.getCell(evt.detail.cellId) || this.cellUI.getCell(this.cellUI.firstCell().id);
            const nextId = this.cellUI.cellCount;
-<<<<<<< HEAD
            const newCell = current.language === 'text' ? new TextCell(nextId, '', this.path) : new CodeCell(nextId, '', current.language, this.path);
            const update = new messages.InsertCell(path, this.globalVersion, ++this.localVersion, new messages.NotebookCell(newCell.id, newCell.language, ''), current.id)
-=======
-           const newCell = current.language === 'text' ? new TextCell(nextId, '', 'text') : new CodeCell(nextId, '', current.language);
-           const update = new messages.InsertCell(path, this.globalVersion, ++this.localVersion, new messages.NotebookCell(newCell.id, newCell.language, ''), current.id);
->>>>>>> 3cb160a5
            this.socket.send(update);
            this.editBuffer.push(this.localVersion, update);
            this.cellUI.insertCell(newCell, current);
@@ -787,7 +782,7 @@
         this.cellUI.addEventListener('InsertCellBefore', evt => {
             const current = this.cellUI.getCell(evt.detail.cellId) || this.cellUI.firstCell();
             const nextId = this.cellUI.cellCount;
-            const newCell = current.language === 'text' ? new TextCell(nextId, '', 'text') : new CodeCell(nextId, '', current.language);
+            const newCell = current.language === 'text' ? new TextCell(nextId, '', this.path) : new CodeCell(nextId, '', current.language, this.path);
             if (current === this.cellUI.firstCell()) {
                 const update = new messages.InsertCell(path, this.globalVersion, this.localVersion++, new messages.NotebookCell(newCell.id, newCell.language, ''), -1);
                 this.socket.send(update);
