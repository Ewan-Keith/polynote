--- conflicted
+++ resolved
@@ -10,16 +10,12 @@
     "-language:higherKinds",
     "-unchecked"
   ),
-<<<<<<< HEAD
   fork in Test := true,
   javaOptions in Test += s"-Djava.library.path=${sys.env.get("JAVA_LIBRARY_PATH") orElse sys.env.get("LD_LIBRARY_PATH") orElse sys.env.get("DYLD_LIBRARY_PATH") getOrElse "."}",
-=======
   libraryDependencies ++= Seq(
     "org.scalatest" %% "scalatest" % "3.0.5" % "test",
     "org.scalacheck" %% "scalacheck" % "1.14.0" % "test"
   ),
-  fork := true,
->>>>>>> b9007769
   assemblyMergeStrategy in assembly := {
     case PathList("META-INF", "CHANGES") => MergeStrategy.discard
     case x =>
